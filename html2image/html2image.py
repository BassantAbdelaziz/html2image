"""
Main file of the html2image package.

html2image is a package acting as a wrapper around the
headless mode of existing web browsers to generate images
from URLs and from HTML+CSS strings or files.

For feedback, usage and to learn more, see https://github.com/vgalin/html2image
"""

import os
import shutil

from textwrap import dedent

from html2image.browsers import chrome, chrome_cdp, edge  # , firefox, firefox_cdp
from html2image.browsers.browser import Browser, CDPBrowser


browser_map = {
    'chrome': chrome.ChromeHeadless,
    'chromium': chrome.ChromeHeadless,
    'google-chrome': chrome.ChromeHeadless,
    'googlechrome': chrome.ChromeHeadless,
    'edge': edge.EdgeHeadless,
    'chrome-cdp': chrome_cdp.ChromeCDP,
    'chromium-cdp': chrome_cdp.ChromeCDP,
    # 'firefox': firefox.FirefoxHeadless,
    # 'mozilla-firefox': firefox.FirefoxHeadless,
    # 'firefox-cdp': firefox_cdp.FirefoxCDP,
}


class Html2Image():
    """
        Allows the generation of images from
        URLs and HTML/CSS files or strings.

        Parameters
        ----------
        - `browser`: str , optional
            + Type of the browser that will be used to take screenshots.
            + Default is Chrome.

        - `browser_executable` : str, optional
            + Path to a browser executable.

        - `output_path` : str, optional
            + Path to a directory in which the taken screenshots will be saved.
            + Default is the current working directory.

        - `size` : (int, int), optional
            + Size of the screenshots.
            + Default is (1920, 1080).

        - `temp_path` : str, optional
            + Path to a directory that will be used to store temporary files.

        - `keep_temp_files` : bool, optional
            + If True, will not automatically remove temporary files created.

        - `custom_flags`: list of str or str, optional
            + Additional custom flags for the headless browser.

        Raises
        ------
        - `FileNotFoundError`
            + If an executable of the browser specified in the `browser`
            parameter was not found.
    """

    def __init__(
        self,
        browser='chrome',
        browser_executable=None,
        browser_cdp_port=None,
        output_path=os.getcwd(),
        size=(1920, 1080),
        temp_path=None,
        keep_temp_files=False,
        custom_flags=None,
        disable_logging=False,
    ):

        if browser.lower() not in browser_map:
            raise ValueError(
                f'"{browser}" is not a browser known by HTML2Image.'
            )

        self.output_path = output_path
        self.size = size
        self.temp_path = temp_path
<<<<<<< HEAD
        self.keep_temp_files = keep_temp_files
=======
        self.browser: Browser = None
>>>>>>> 32b6eacf

        browser_class = browser_map[browser.lower()]

        if isinstance(browser_class, CDPBrowser):
            self.browser = browser_class(
                executable=browser_executable,
                flags=custom_flags,
                cdp_port=browser_cdp_port,
                disable_logging=disable_logging,
            )
        else:
            self.browser = browser_class(
                executable=browser_executable,
                flags=custom_flags,
                disable_logging=disable_logging,
            )

    @property
    def temp_path(self):
        return self._temp_path

    @temp_path.setter
    def temp_path(self, value):
        if value is None:
            temp_dir = os.environ['TMP'] if os.name == 'nt' else '/tmp'
            temp_dir = os.path.join(temp_dir, 'html2image')
        else:
            temp_dir = value

        # create the directory if it does not exist
        os.makedirs(temp_dir, exist_ok=True)

        self._temp_path = temp_dir

    @property
    def output_path(self):
        return self._output_path

    @output_path.setter
    def output_path(self, value):
        # output_path should always be an absolute path
        value = os.path.abspath(value)

        # create the directory if it does not exist
        os.makedirs(value, exist_ok=True)

        self._output_path = value

    def load_str(self, content, as_filename):
        """
        Loads a string containing HTML or CSS so that html2image can use it
        later to take a screenshot.

        Behind the scenes the string (that can really contain anything) is
        written into a file that is saved in the directory defined in the
        `temp_path` attribute.

        Parameters
        ----------
        - `content`: str
            + HTML/CSS formatted text.

        - `as_filename`: str
            + Filename as which the given string will be saved.

        """
        with open(os.path.join(self.temp_path, as_filename), 'wb') as f:
            f.write(content.encode('utf-8'))

    def load_file(self, src, as_filename=None):
        """ 'Loads' a file that html2image can use later to take a screenshot.

        Behind the scenes, the file found at `src` is:
        -   eventually renamed, if the `as_filename` parameter is specified;
        -   then sent to the directory defined in the  `temp_path` attribute.

        Parameters
        ----------
        - `src`: str
            + Path to the file to load.

        - `as_filename`: str
            + Filename as which the given file will renamed.
            + If None or not specified, the given file will keep
            its original name.
        """
        if as_filename is None:
            as_filename = os.path.basename(src)

        dest = os.path.join(self.temp_path, as_filename)
        shutil.copyfile(src, dest)

    def _remove_temp_file(self, filename):
        """ Removes a file in the tmp directory.

        This function is used after a temporary file is created in order to
        load an HTML string.
        This prevents the temp directory to end up bloated by temp files.

        Parameters
        ----------
        - `filename`: str
            + Filename of the file to be removed
            + (path is the temp_path directory)
        """
        os.remove(os.path.join(self.temp_path, filename))

    def screenshot_loaded_file(
        self, file, output_file='screenshot.png', size=None
    ):
        """ Takes a screenshot of a *previously loaded* file or string.

        Parameters
        ----------
        - `file`: str
            + HTML file that will be screenshotted.

        - `output_file`: str
            + Name as which the screenshot will be saved.
            + File extension (e.g. .png) has to be included.
            + Default is screenshot.png

        - `size`: (int, int), optional
            + Size of the screenshot that will be taken when the
            method is called.
        """

        file = os.path.join(self.temp_path, file)

        if os.path.dirname(output_file) != '':
            raise ValueError(
                "the output_file parameter should be a filename "
                "and not a path.\nChange the output path by "
                "modifying the output_path attribute."
            )

        self.browser.screenshot(
            output_path=self.output_path,
            output_file=output_file,
            input=file,
            size=size,
        )

    def screenshot_url(self, url, output_file='screenshot.png', size=None):
        """ Takes a screenshot of a given URL.

        The given URL should be well formed or it may result in undefined
        behaviors when an headless browser will open it.
        Please do include the protocol in the URL (http, https).
        E.g. url = 'https://www.python.org/'

        Parameters
        ----------
        - `url`: str
            + URL of the page that will be screenshotted.
            + Do not ommit the protocol.

        - `output_file`: str, optional
            + Name as which the screenshot will be saved.
            + File extension (e.g. .png) has to be included.
            + Default is screenshot.png

        - `size`: (int, int), optional
            + Size of the screenshot that will be taken when the
            + method is called.
        """

        if os.path.dirname(output_file) != '':
            raise ValueError(
                "the output_file parameter should be a filename "
                "and not a path.\nChange the output path by "
                "modifying the output_path attribute."
            )

        self.browser.screenshot(
            output_path=self.output_path,
            output_file=output_file,
            input=url,
            size=size
        )

    @staticmethod
    def _extend_save_as_param(save_as, desired_length):
        """ Extend the save_as parameter of the `screenshot()` method.

        So we do not run out of filenames.

        Parameters
        ----------
        - `save_as`: list
            + List of filenames
        - `desired_length`: int
            + Minimum desired length of the ouput

        Returns
        -------
        - list
            + `save_as` extended to `desired_length`

        Examples
        --------
        >>> _extend_save_as_param(['a.png', 'b.png'], 2)
        ['a.png', 'b.png']

        >>> _extend_save_as_param(['a.png', 'b.png'], 4)
        ['a.png', 'b_0.png', 'b_1.png', 'b_2.png']

        >>> _extend_save_as_param(['a.png', 'b.png'], 0)
        ['a.png', 'b.png']

        >>> _extend_save_as_param(['a.png', 'b.png', None, 65], 2)
        ['a.png', 'b.png']
        """

        # get rid of anything that is not a string
        save_as = [name for name in save_as if isinstance(name, str)]

        if desired_length <= len(save_as):
            return save_as

        missing_name_count = desired_length - len(save_as)
        filename, extention = save_as[-1].split('.')

        # remove last object as it will be replaced
        # from filename.extention to filename_0.extention
        save_as.pop()

        save_as.extend([
            f'{filename}_{i}.{extention}'
            for i in range(missing_name_count + 1)
        ])

        return save_as

    def _extend_size_param(self, sizes, desired_length):
        """ Extend the size parameter of the `screenshot()` method.

        So we do not run out of sizes.
        If the given the `sizes` parameter is an empty list, the list
        will the extended using `self.size`.

        Parameters
        ----------
        - `save_as`: list
            + List of (int, int) tuples
        - `desired_length`: int
            + Minimum desired length of the ouput

        Returns
        -------
        - list
            + `sizes` extended to `desired_length`

        Examples
        --------
        >>> _extend_size_param([(50, 50)], 1)
        [(50, 50)]

        >>> _extend_size_param([(50, 50)], 3)
        [(50, 50), (50, 50), (50, 50)]

        >>> _extend_size_param([(50, 50), (70, 60), (80, 90)], 5)
        [(50, 50), (70, 60), (80, 90), (80, 90), (80, 90)]

        >>> _extend_size_param([], 3)
        [(1920, 1080), (1920, 1080), (1920, 1080)]

        """

        # get rid of anything that is not a string
        sizes = [
            size for size in sizes
            if isinstance(size, tuple) and len(size) == 2
        ]

        if desired_length <= len(sizes):
            return sizes

        # if no size specified, then use default size
        if len(sizes) == 0:
            return [
                self.size
                for i in range(desired_length)
            ]

        missing_size_count = desired_length - len(sizes)
        last_size = sizes[-1]

        sizes.extend([
            last_size
            for i in range(missing_size_count)
        ])

        return sizes

    @staticmethod
    def _prepare_html_string(html_body, css_style_string):
        """ Creates a basic HTML string from an HTML body and a css string.

        Parameters
        ----------
        - `html_body`: str
        - `css_style_string`: str

        Returns
        -------
        - str
            A combination of `html_body` and `css_style_string` put
            together in an HTML template.

        """

        prepared_html = f"""\
        <html>
        <head>
            <style>
                {css_style_string}
            </style>
        </head>

        <body>
            {html_body}
        </body>
        </html>
        """
        return dedent(prepared_html)

    def screenshot(
        self,
        html_str=[],  # html_str: Union[str, list] = [],
        html_file=[],
        css_str=[],
        css_file=[],
        other_file=[],
        url=[],
        save_as='screenshot.png',
        size=[],
    ):
        """ Takes a screeshot using different resources.

        Parameters
        ----------
        - `html_str`: list of str or str
            + HTML string(s) that will be screenshotted.
        - `html_file`: list of str or str
            + Filepath(s) of HTML file(s) that will be screenshotted.
        - `css_str`: list of str or str
            + CSS string(s) that will be "associated" with the given
            + HTML string(s)
        - `css_file`: list of str or str
            + CSS file(s) supposedly already mentionned by their filenames
            + in the content of the `html_file`(s).
        - `other_file`: list of str or str
            + Filepath(s) of non-HTML file(s) that will be screenshotted.
        - `url`: list of str or str
            + URL(s) of the page(s) that will be screenshotted.
            + Do not ommit the protocol.
        - `save_as`: list of str or str
            + Name(s) as which the screenshot will be saved.
            + File extension (e.g. .png) has to be included.
            + Default value is screenshot.png
        - `size`: list of (int, int) or (int, int) tuple
            + Size(s) of the screenshot(s) that will be taken when the
            + method is called.

        Returns
        -------
        - list of str
            + A list of the file path(s) of the generated image(s)

        Raises
        ------
        - `FileNotFoundError`
        """

        # TODO / NOTE : This does not pose any problem for now but setting
        # mutables (here empty lists) as default arguments of a function
        # can cause unwanted behaviours.

        screenshot_paths = []

        # convert each parameter into list
        # e.g: param=value becomes param=[value]
        html_str = [html_str] if isinstance(html_str, str) else html_str
        html_file = [html_file] if isinstance(html_file, str) else html_file
        css_str = [css_str] if isinstance(css_str, str) else css_str
        css_file = [css_file] if isinstance(css_file, str) else css_file
        other_file = (
            [other_file] if isinstance(other_file, str) else other_file
        )
        url = [url] if isinstance(url, str) else url
        save_as = [save_as] if isinstance(save_as, str) else save_as
        size = [size] if isinstance(size, tuple) else size

        planned_screenshot_count = (
            len(html_str) + len(html_file) + len(other_file) + len(url)
        )
        save_as = Html2Image._extend_save_as_param(
            save_as,
            planned_screenshot_count,
        )
        size = self._extend_size_param(size, planned_screenshot_count)

        css_style_string = ""

        for css in css_str:
            css_style_string += css + '\n'

        for css in css_file:
            if os.path.isfile(css):
                self.load_file(src=css)
            else:
                raise FileNotFoundError(css)

        for html in html_str:
            name = save_as.pop(0)
            current_size = size.pop(0)

            html_filename = name.split('.')[0] + '.html'
            content = Html2Image._prepare_html_string(
                html, css_style_string
            )
            self.load_str(content=content, as_filename=html_filename)
            self.screenshot_loaded_file(
                file=html_filename,
                output_file=name,
                size=current_size,
            )
            if not self.keep_temp_files:
                self._remove_temp_file(html_filename)

            screenshot_paths.append(os.path.join(self.output_path, name))

        for screenshot_target in html_file + other_file:

            name = save_as.pop(0)
            current_size = size.pop(0)

            if os.path.isfile(screenshot_target):
                self.load_file(src=screenshot_target)
                self.screenshot_loaded_file(
                    file=os.path.basename(screenshot_target),
                    output_file=name,
                    size=current_size,
                )
            else:
                raise FileNotFoundError(screenshot_target)

            screenshot_paths.append(os.path.join(self.output_path, name))

        for target_url in url:
            name = save_as.pop(0)
            current_size = size.pop(0)

            self.screenshot_url(
                url=target_url,
                output_file=name,
                size=current_size,
            )
            screenshot_paths.append(os.path.join(self.output_path, name))

        return screenshot_paths

    def __enter__(self):
        self.browser.__enter__()
        return self

    def __exit__(self, *exc):
        self.browser.__exit__(*exc)


if __name__ == '__main__':
    pass<|MERGE_RESOLUTION|>--- conflicted
+++ resolved
@@ -90,11 +90,8 @@
         self.output_path = output_path
         self.size = size
         self.temp_path = temp_path
-<<<<<<< HEAD
         self.keep_temp_files = keep_temp_files
-=======
         self.browser: Browser = None
->>>>>>> 32b6eacf
 
         browser_class = browser_map[browser.lower()]
 

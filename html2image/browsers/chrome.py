<<<<<<< HEAD
from .chromium import ChromiumHeadless
from .search_utils import get_command_origin, find_first_defined_env_var
=======
from .browser import Browser
from .search_utils import find_chrome
>>>>>>> 65191fdd

import subprocess
import os
<<<<<<< HEAD
import shutil

ENV_VAR_LOOKUP_TOGGLE = 'HTML2IMAGE_TOGGLE_ENV_VAR_LOOKUP'

CHROME_EXECUTABLE_ENV_VAR_CANDIDATES = [
    'HTML2IMAGE_CHROME_BIN',
    'HTML2IMAGE_CHROME_EXE',
    'CHROME_BIN',
    'CHROME_EXE',
]

def _find_chrome(user_given_executable=None):
    """ Finds a Chrome executable.

    Search Chrome on a given path. If no path given,
    try to find Chrome or Chromium-browser on a Windows or Unix system.

    Parameters
    ----------
    - `user_given_executable`: str (optional)
        + A filepath leading to a Chrome/ Chromium executable
        + Or a filename found in the current working directory
        + Or a keyword that executes Chrome/ Chromium, ex:
            - 'chromium' on linux systems
            - 'chrome' on windows (if typing `start chrome` in a cmd works)

    Raises
    ------
    - `FileNotFoundError`
        + If a suitable chrome executable could not be found.

    Returns
    -------
    - str
        + Path of the chrome executable on the current machine.
    """

    # try to find a chrome bin/exe in ENV
    path_from_env = find_first_defined_env_var(
        env_var_list=CHROME_EXECUTABLE_ENV_VAR_CANDIDATES,
        toggle=ENV_VAR_LOOKUP_TOGGLE
    )

    if path_from_env:
        print(
            f'Found a potential chrome executable in the {path_from_env} '
            f'environment variable:\n{path_from_env}\n'
        )
        return path_from_env

    # if an executable is given, try to use it
    if user_given_executable is not None:

        # On Windows, we cannot "safely" validate that user_given_executable
        # seems to be a chrome executable, as we cannot run it with
        # the --version flag.
        # https://bugs.chromium.org/p/chromium/issues/detail?id=158372
        #
        # We thus do the "bare minimum" and check if user_given_executable
        # is a file, a filepath, or corresponds to a keyword that can be used
        # with the start command, like so: `start user_given_executable`
        if platform.system() == 'Windows':
            command_origin = get_command_origin(user_given_executable)
            if command_origin:
                return command_origin

            # cannot validate user_given_executable
            raise FileNotFoundError()

        # On a non-Windows OS, we can validate in a basic way that
        # user_given_executable leads to a Chrome / Chromium executable,
        # or is a command, using the --version flag
        else:
            try:
                if 'chrom' in subprocess.check_output(
                    [user_given_executable, '--version']
                ).decode('utf-8').lower():
                    return user_given_executable
            except Exception:
                pass

        # We got a user_given_executable but couldn't validate it
        raise FileNotFoundError(
            'Failed to find a seemingly valid chrome executable '
            'in the given path.'
        )

    # Executable not in ENV or given by the user, try to find it
    # Search for executable on a Windows OS
    if platform.system() == 'Windows':
        prefixes = [
            os.getenv('PROGRAMFILES(X86)'),
            os.getenv('PROGRAMFILES'),
            os.getenv('LOCALAPPDATA'),
        ]

        suffix = "Google\\Chrome\\Application\\chrome.exe"

        for prefix in prefixes:
            path_candidate = os.path.join(prefix, suffix)
            if os.path.isfile(path_candidate):
                return path_candidate

    # Search for executable on a Linux OS
    elif platform.system() == "Linux":

        chrome_commands = [
            'chromium',
            'chromium-browser',
            'chrome',
            'google-chrome'
        ]

        for chrome_command in chrome_commands:
            if shutil.which(chrome_command):
                # check the --version for "chrom" ?
                return chrome_command

        # snap seems to be a special case?
        # see https://stackoverflow.com/q/63375327/12182226

        try:
            version_result = subprocess.check_output(
                ["chromium-browser", "--version"]
            )
            if 'snap' in str(version_result):
                chrome_snap = (
                    '/snap/chromium/current/usr/lib/chromium-browser/chrome'
                )
                if os.path.isfile(chrome_snap):
                    return chrome_snap
        except Exception:
            pass

    # Search for executable on MacOS
    elif platform.system() == "Darwin":
        # MacOS system
        chrome_app = (
            '/Applications/Google Chrome.app/Contents/MacOS/Google Chrome'
        )

        try:
            version_result = subprocess.check_output(
                [chrome_app, "--version"]
            )
            if "Google Chrome" in str(version_result):
                return chrome_app
        except Exception:
            pass

    # Couldn't find an executable (or OS not in Windows, Linux or Mac)
    raise FileNotFoundError(
        'Could not find a Chrome executable on this '
        'machine, please specify it yourself.'
    )
=======
>>>>>>> 65191fdd

class ChromeHeadless(ChromiumHeadless):
    """
        Chrome/Chromium browser wrapper.

        Parameters
        ----------
        - `executable` : str, optional
            + Path to a chrome executable.

        - `flags` : list of str
            + Flags to be used by the headless browser.
            + Default flags are :
<<<<<<< HEAD
                - '--default-background-color=00000000'
=======
                - '--default-background-color=000000'
>>>>>>> 65191fdd
                - '--hide-scrollbars'
        - `print_command` : bool
            + Whether or not to print the command used to take a screenshot.
        - `disable_logging` : bool
            + Whether or not to disable Chrome's output.
    """

<<<<<<< HEAD
    def __init__(self, executable=None, flags=None, print_command=False):
        super().__init__(executable=executable, flags=flags, print_command=print_command)
=======
    def __init__(
        self,
        executable=None,
        flags=None,
        print_command=False,
        disable_logging=False,
    ):
        self.executable = executable
        if not flags:
            self.flags = [
                '--default-background-color=00000000',
                '--hide-scrollbars',
            ]
        else:
            self.flags = [flags] if isinstance(flags, str) else flags

        self.print_command = print_command
        self.disable_logging = disable_logging
>>>>>>> 65191fdd

    @property
    def executable(self):
        return self._executable

    @executable.setter
    def executable(self, value):
<<<<<<< HEAD
        self._executable = _find_chrome(value)
=======
        self._executable = find_chrome(value)

    @property
    def disable_logging(self):
        return self._disable_logging
    
    @disable_logging.setter
    def disable_logging(self, value):
        self._disable_logging = value

        # dict that will be passed unpacked as a parameter
        # to the subprocess.call() method to take a screenshot
        self._subprocess_run_kwargs = {
            'stdout': subprocess.DEVNULL,
            'stderr': subprocess.DEVNULL,
        } if value else {}

    def screenshot(
        self,
        input,
        output_path,
        output_file='screenshot.png',
        size=(1920, 1080),
    ):
        """ Calls Chrome or Chromium headless to take a screenshot.

            Parameters
            ----------
            - `output_file`: str
                + Name as which the screenshot will be saved.
                + File extension (e.g. .png) has to be included.
                + Default is screenshot.png
            - `input`: str
                + File or url that will be screenshotted.
                + Cannot be None
            - `size`: (int, int), optional
                + Two values representing the window size of the headless
                + browser and by extention, the screenshot size.
                + These two values must be greater than 0.
            Raises
            ------
            - `ValueError`
                + If the value of `size` is incorrect.
                + If `input` is empty.
        """

        if not input:
            raise ValueError('The `input` parameter is empty.')

        if size[0] < 1 or size[1] < 1:
            raise ValueError(
                f'Could not screenshot "{output_file}" '
                f'with a size of {size}:\n'
                'A valid size consists of two integers greater than 0.'
            )

        # command used to launch chrome in
        # headless mode and take a screenshot
        command = [
            f'{self.executable}',
            '--headless=new',
            f'--screenshot={os.path.join(output_path, output_file)}',
            f'--window-size={size[0]},{size[1]}',
            *self.flags,
            f'{input}',
        ]

        if self.print_command:
            print(' '.join(command))

        subprocess.run(command, **self._subprocess_run_kwargs)

    def __enter__(self):
        print(
            'Context manager (with ... as:) is',
            f'not supported for {__class__.__name__}.'
        )

    def __exit__(self, *exc):
        pass
>>>>>>> 65191fdd
<|MERGE_RESOLUTION|>--- conflicted
+++ resolved
@@ -1,14 +1,8 @@
-<<<<<<< HEAD
 from .chromium import ChromiumHeadless
 from .search_utils import get_command_origin, find_first_defined_env_var
-=======
-from .browser import Browser
-from .search_utils import find_chrome
->>>>>>> 65191fdd
 
 import subprocess
 import os
-<<<<<<< HEAD
 import shutil
 
 ENV_VAR_LOOKUP_TOGGLE = 'HTML2IMAGE_TOGGLE_ENV_VAR_LOOKUP'
@@ -164,8 +158,6 @@
         'Could not find a Chrome executable on this '
         'machine, please specify it yourself.'
     )
-=======
->>>>>>> 65191fdd
 
 class ChromeHeadless(ChromiumHeadless):
     """
@@ -179,11 +171,7 @@
         - `flags` : list of str
             + Flags to be used by the headless browser.
             + Default flags are :
-<<<<<<< HEAD
                 - '--default-background-color=00000000'
-=======
-                - '--default-background-color=000000'
->>>>>>> 65191fdd
                 - '--hide-scrollbars'
         - `print_command` : bool
             + Whether or not to print the command used to take a screenshot.
@@ -191,29 +179,8 @@
             + Whether or not to disable Chrome's output.
     """
 
-<<<<<<< HEAD
     def __init__(self, executable=None, flags=None, print_command=False):
         super().__init__(executable=executable, flags=flags, print_command=print_command)
-=======
-    def __init__(
-        self,
-        executable=None,
-        flags=None,
-        print_command=False,
-        disable_logging=False,
-    ):
-        self.executable = executable
-        if not flags:
-            self.flags = [
-                '--default-background-color=00000000',
-                '--hide-scrollbars',
-            ]
-        else:
-            self.flags = [flags] if isinstance(flags, str) else flags
-
-        self.print_command = print_command
-        self.disable_logging = disable_logging
->>>>>>> 65191fdd
 
     @property
     def executable(self):
@@ -221,87 +188,4 @@
 
     @executable.setter
     def executable(self, value):
-<<<<<<< HEAD
-        self._executable = _find_chrome(value)
-=======
-        self._executable = find_chrome(value)
-
-    @property
-    def disable_logging(self):
-        return self._disable_logging
-    
-    @disable_logging.setter
-    def disable_logging(self, value):
-        self._disable_logging = value
-
-        # dict that will be passed unpacked as a parameter
-        # to the subprocess.call() method to take a screenshot
-        self._subprocess_run_kwargs = {
-            'stdout': subprocess.DEVNULL,
-            'stderr': subprocess.DEVNULL,
-        } if value else {}
-
-    def screenshot(
-        self,
-        input,
-        output_path,
-        output_file='screenshot.png',
-        size=(1920, 1080),
-    ):
-        """ Calls Chrome or Chromium headless to take a screenshot.
-
-            Parameters
-            ----------
-            - `output_file`: str
-                + Name as which the screenshot will be saved.
-                + File extension (e.g. .png) has to be included.
-                + Default is screenshot.png
-            - `input`: str
-                + File or url that will be screenshotted.
-                + Cannot be None
-            - `size`: (int, int), optional
-                + Two values representing the window size of the headless
-                + browser and by extention, the screenshot size.
-                + These two values must be greater than 0.
-            Raises
-            ------
-            - `ValueError`
-                + If the value of `size` is incorrect.
-                + If `input` is empty.
-        """
-
-        if not input:
-            raise ValueError('The `input` parameter is empty.')
-
-        if size[0] < 1 or size[1] < 1:
-            raise ValueError(
-                f'Could not screenshot "{output_file}" '
-                f'with a size of {size}:\n'
-                'A valid size consists of two integers greater than 0.'
-            )
-
-        # command used to launch chrome in
-        # headless mode and take a screenshot
-        command = [
-            f'{self.executable}',
-            '--headless=new',
-            f'--screenshot={os.path.join(output_path, output_file)}',
-            f'--window-size={size[0]},{size[1]}',
-            *self.flags,
-            f'{input}',
-        ]
-
-        if self.print_command:
-            print(' '.join(command))
-
-        subprocess.run(command, **self._subprocess_run_kwargs)
-
-    def __enter__(self):
-        print(
-            'Context manager (with ... as:) is',
-            f'not supported for {__class__.__name__}.'
-        )
-
-    def __exit__(self, *exc):
-        pass
->>>>>>> 65191fdd
+        self._executable = _find_chrome(value)
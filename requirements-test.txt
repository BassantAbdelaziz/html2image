--- conflicted
+++ resolved
@@ -1,6 +1,2 @@
-<<<<<<< HEAD
 Pillow>=8.2.0
-=======
-Pillow
-pytest
->>>>>>> d4cde546
+pytest